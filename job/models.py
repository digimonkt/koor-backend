from autoslug import AutoSlugField
from django.db import models
from django.utils.translation import gettext as _

from core.models import (
    BaseModel, SoftDeleteModel
)
from project_meta.models import (
    Media, Language, Skill, Country, City, EducationLevel)
from users.models import User, TimeStampedModel


<<<<<<< HEAD
class JobCategory(BaseModel, SoftDeleteModel, models.Model):
=======
class JobCategory(BaseModel, SoftDeleteModel, TimeStampedModel, models.Model):
>>>>>>> 6e30ac92
    """
    This class created for get job category.
    Here we have some useful field like:- title, slug.
        - title is the job category name field.
        - slug is used in url link for particular category.
    """
    title = models.CharField(
        verbose_name=_('Title'),
        max_length=255,
        db_column="title",
    )
    slug = AutoSlugField(
        populate_from='title',
        always_update=True,
        unique=True,
        null=True,
        blank=True,
        db_column="slug",
    )

    def __str__(self):
        return str(self.title)

    class Meta:
        verbose_name = "Job Category"
        verbose_name_plural = "Job Categories"
        db_table = "JobCategory"


<<<<<<< HEAD
class JobDetails(BaseModel, SoftDeleteModel, models.Model):
=======
class JobDetails(BaseModel, SoftDeleteModel, TimeStampedModel, models.Model):
>>>>>>> 6e30ac92
    """
    This class created for get job details.
        Here we have some useful field like:- user, title, budget_currency,
    budget_amount, budget_pay_period, description, country, city, address, job_category_1, job_category_2,
    is_full_time, is_part_time, has_contract, contact_email, contact_phone, contact_whatsapp, highest_education,
    language_1, language_2, language_3, skill_1, skill_2, skill_3, status, .
    """
    PAY_PERIOD_CHOICE = (
        ('yearly', "Yearly"),
        ('quarterly', "Quarterly"),
        ('monthly', "Monthly"),
        ('weekly', "Weekly"),
        ('hourly', "Hourly"),
    )
    STATUS_CHOICE = (
        ('active', "Active"),
        ('inactive', "Inactive"),
        ('hold', "Hold"),
        ('deleted', "Deleted"),
    )
    user = models.ForeignKey(
        User,
        verbose_name=_('User'),
        on_delete=models.CASCADE,
        db_column="user",
        related_name='%(app_label)s_%(class)s_user'
    )
    title = models.CharField(
        verbose_name=_('Title'),
        max_length=255,
        db_column="title",
    )
    budget_currency = models.CharField(
        verbose_name=_('Budget Currency'),
        max_length=5,
        db_column="budget_currency",
        default="KES"
    )
    budget_amount = models.DecimalField(
        max_digits=19,
        decimal_places=2,
        verbose_name=_('Budget Amount'),
        db_column="budget_amount",
    )
    budget_pay_period = models.CharField(
        verbose_name=_('Budget Pay Period'),
        db_column="budget_pay_period",
        null=True,
        blank=True,
        max_length=255,
        choices=PAY_PERIOD_CHOICE,
    )
    description = models.TextField(
        verbose_name=_('Description'),
        null=True,
        blank=True,
        db_column="description",
    )
    country = models.ForeignKey(
        Country,
        verbose_name=_('Country'),
        on_delete=models.CASCADE,
        db_column="country",
        related_name='%(app_label)s_%(class)s_country'
    )
    city = models.ForeignKey(
        City,
        verbose_name=_('City'),
        on_delete=models.CASCADE,
        db_column="city",
        related_name='%(app_label)s_%(class)s_city'
    )
    address = models.TextField(
        verbose_name=_('Address'),
        db_column="address",
    )
    job_category_1 = models.ForeignKey(
        JobCategory,
        verbose_name=_('Job Category 1'),
        on_delete=models.CASCADE,
        db_column="job_category_1",
        related_name='%(app_label)s_%(class)s_job_category_1'
    )
    job_category_2 = models.ForeignKey(
        JobCategory,
        verbose_name=_('Job Category 2'),
        on_delete=models.SET_NULL,
        db_column="job_category_2",
        null=True,
        blank=True,
        related_name='%(app_label)s_%(class)s_job_category_2'
    )
    is_full_time = models.BooleanField(
        verbose_name=_('Is Full-time'),
        null=True,
        blank=True,
        db_column="is_full_time",
        default=False
    )
    is_part_time = models.BooleanField(
        verbose_name=_('Is Part-time'),
        null=True,
        blank=True,
        db_column="is_part_time",
        default=False
    )
    has_contract = models.BooleanField(
        verbose_name=_('Has Contract'),
        null=True,
        blank=True,
        db_column="has_contract",
        default=False
    )
    contact_email = models.EmailField(
        verbose_name=_('Contact Email'),
        null=True,
        blank=True,
        db_column="contact_email",
    )
    contact_phone = models.CharField(
        verbose_name=_('Contact Phone'),
        null=True,
        blank=True,
        max_length=15,
        db_column="contact_phone",
    )
    contact_whatsapp = models.CharField(
        verbose_name=_('Contact Whatsapp'),
        null=True,
        blank=True,
        max_length=15,
        db_column="contact_whatsapp",
    )
    highest_education = models.ForeignKey(
        EducationLevel,
        verbose_name=_('Highest Education'),
        on_delete=models.SET_NULL,
        db_column="highest_education",
        null=True,
        blank=True,
        related_name='%(app_label)s_%(class)s_highest_education'
    )
    language_1 = models.ForeignKey(
        Language,
        verbose_name=_('Language 1'),
        on_delete=models.CASCADE,
        db_column="language_1",
        related_name='%(app_label)s_%(class)s_language_1'
    )
    language_2 = models.ForeignKey(
        Language,
        verbose_name=_('Language 2'),
        on_delete=models.SET_NULL,
        db_column="language_2",
        null=True,
        blank=True,
        related_name='%(app_label)s_%(class)s_language_2'
    )
    language_3 = models.ForeignKey(
        Language,
        verbose_name=_('Language 3'),
        on_delete=models.SET_NULL,
        db_column="language_3",
        null=True,
        blank=True,
        related_name='%(app_label)s_%(class)s_language_3'
    )
    skill_1 = models.ForeignKey(
        Skill,
        verbose_name=_('Skill 1'),
        on_delete=models.CASCADE,
        db_column="skill_1",
        related_name='%(app_label)s_%(class)s_skill_1'
    )
    skill_2 = models.ForeignKey(
        Skill,
        verbose_name=_('Skill 2'),
        on_delete=models.SET_NULL,
        db_column="skill_2",
        null=True,
        blank=True,
        related_name='%(app_label)s_%(class)s_skill_2'
    )
    skill_3 = models.ForeignKey(
        Skill,
        verbose_name=_('Skill 3'),
        on_delete=models.SET_NULL,
        db_column="skill_3",
        null=True,
        blank=True,
        related_name='%(app_label)s_%(class)s_skill_3'
    )
    status = models.CharField(
        verbose_name=_('Status'),
        db_column="status",
        null=True,
        blank=True,
        max_length=25,
        choices=STATUS_CHOICE,
    )

    def __str__(self):
        return str(self.title)

    class Meta:
        verbose_name = "Job Detail"
        verbose_name_plural = "Job Details"
        db_table = "JobDetails"


<<<<<<< HEAD
class JobAttachmentsItem(BaseModel, SoftDeleteModel, models.Model):
=======
class JobAttachmentsItem(BaseModel, SoftDeleteModel, TimeStampedModel, models.Model):
>>>>>>> 6e30ac92
    """
    This class created for get attachments item detail which is uploaded for job.
    Here we have some useful field like:- job, attachment.
        - job is the used for get job details.
        - attachment is used for get file details.
    """
    job = models.ForeignKey(
        JobDetails,
        verbose_name=_('Job'),
        on_delete=models.CASCADE,
        db_column="job",
        related_name='%(app_label)s_%(class)s_job'
    )
    attachment = models.ForeignKey(
        Media,
        verbose_name=_('Attachment'),
        on_delete=models.CASCADE,
        db_column="attachment",
        related_name='%(app_label)s_%(class)s_attachment'
    )

    def __str__(self):
        return str(self.job)

    class Meta:
        verbose_name = "Job Attachments Item"
        verbose_name_plural = "Job Attachments Items"
        db_table = "JobAttachmentsItem"<|MERGE_RESOLUTION|>--- conflicted
+++ resolved
@@ -10,11 +10,7 @@
 from users.models import User, TimeStampedModel
 
 
-<<<<<<< HEAD
-class JobCategory(BaseModel, SoftDeleteModel, models.Model):
-=======
 class JobCategory(BaseModel, SoftDeleteModel, TimeStampedModel, models.Model):
->>>>>>> 6e30ac92
     """
     This class created for get job category.
     Here we have some useful field like:- title, slug.
@@ -44,11 +40,7 @@
         db_table = "JobCategory"
 
 
-<<<<<<< HEAD
-class JobDetails(BaseModel, SoftDeleteModel, models.Model):
-=======
 class JobDetails(BaseModel, SoftDeleteModel, TimeStampedModel, models.Model):
->>>>>>> 6e30ac92
     """
     This class created for get job details.
         Here we have some useful field like:- user, title, budget_currency,
@@ -259,11 +251,7 @@
         db_table = "JobDetails"
 
 
-<<<<<<< HEAD
-class JobAttachmentsItem(BaseModel, SoftDeleteModel, models.Model):
-=======
 class JobAttachmentsItem(BaseModel, SoftDeleteModel, TimeStampedModel, models.Model):
->>>>>>> 6e30ac92
     """
     This class created for get attachments item detail which is uploaded for job.
     Here we have some useful field like:- job, attachment.
