# Koor Backend
## Github Repo [🔗](https://github.com/digimonkt/koor-backend/)

![Django](https://img.shields.io/badge/Django-0C4B33?style=for-the-badge&logo=django&logoColor=white)

## Prerequisites
 - Python >= 3.10

## Project Setup
 - ### Clone the Git Repo 
     ```bash
     git clone git@github.com:digimonkt/koor-backend.git
     cd koor-backend
     ```

 - ### Setup a virtual environment
     ```bash
     python -m venv env
     ```
 - ### Activate virtual environment
     ```bash
     .\env\Scripts\Activate.ps1   # for Windows Powershell
     ```
    or
     ```bash
     .\env\Scripts\activate  # for Windows Command Prompt
     ```
    or
     ```bash
     source .\env\Scripts\activate  # for Linux or Unix
     ```

 - ### Installing Pre-requisites
     ```bash
     pip install -r .\requirements.txt
     ```

 - ### Setup `.env` File
    Create .env file add following variables. Detail about the variable based on the Configuration referenced [here](#configuration)
     ```
    # Core Settings
    DEBUG=True
    SECRET_KEY="<YOUR SECRET KEY HERE>"

<<<<<<< HEAD
    # Databases
    DATABASE_URI=postgres://<username>:<password>@<hostname>:<port>/<database-name>
    POSTGRES_CONN_MAX_AGE=<seconds>

    # JWT Settings
    ACCESS_TOKEN_LIFETIME=<minutes>
    REFRESH_TOKEN_LIFETIME=<days>
    ALGORITHM=<algorithm> # 'HS256', 'HS384', 'HS512'
    
    # CORS
    CORS_ORIGIN_WHITELIST = <Your frontend domain>

    # Author, Manager and Stakeholder
    ORAGANIZATION=organization@example.com
    DEVOPS=devops@example.com
    QA=qa@example.com
    DEVELOPER=developer@example.com
    SERVER_EMAIL=support@example.com
     ```
## Configuration
### Local Configuration
- #### DEBUG
    Boolean value (i.e. True or False). You’re certainly developing your project with DEBUG = True, since this enables handy features like full tracebacks in your browser. _Used from .env_

- #### SECRET_KEY
    String value, A secret key for a particular Django installation. This is used to provide cryptographic signing, and should be set to a unique, unpredictable value. _Used from .env_

- #### CONN_MAX_AGE
    Integer value, The lifetime of a database connection, as an integer of seconds. _Used from .env by variable name POSTGRES_CONN_MAX_AGE_

- #### ATOMIC_REQUESTS
    Boolean value, Set this to True to wrap each view in a transaction on this database.

 ### Development Configuration
_Inherits from Local Configuration_
**Additional Configuration**
- #### ALLOWED_HOSTS
    List value, A list of strings representing the host/domain names that this Django site can serve.

- #### ADMINS
    List value, A list of all the people who get code error notifications.

- #### MANAGERS
    List value, A list in the same format as [ADMINS](#admins) that specifies who should get broken link notifications.

- #### SERVER_EMAIL
    String value, The email address that error messages come from, such as those sent to [ADMINS](#admins) and [MANAGERS](#managers).
 
 ### Production Configuration
_Inherits from Development Configuration_
![Pending](https://img.shields.io/badge/Pending-yellow)
=======
- [Home]() 
- [Database Design](https://github.com/digimonktech/koor_backend/blob/db-design/README.md)
- [API Docs](./docs/index.md)
>>>>>>> 3fefdbe2
<|MERGE_RESOLUTION|>--- conflicted
+++ resolved
@@ -42,7 +42,6 @@
     DEBUG=True
     SECRET_KEY="<YOUR SECRET KEY HERE>"
 
-<<<<<<< HEAD
     # Databases
     DATABASE_URI=postgres://<username>:<password>@<hostname>:<port>/<database-name>
     POSTGRES_CONN_MAX_AGE=<seconds>
@@ -94,8 +93,6 @@
  ### Production Configuration
 _Inherits from Development Configuration_
 ![Pending](https://img.shields.io/badge/Pending-yellow)
-=======
 - [Home]() 
 - [Database Design](https://github.com/digimonktech/koor_backend/blob/db-design/README.md)
-- [API Docs](./docs/index.md)
->>>>>>> 3fefdbe2
+- [API Docs](./docs/index.md)