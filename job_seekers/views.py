--- conflicted
+++ resolved
@@ -14,11 +14,7 @@
 from jobs.models import JobDetails
 
 from .serializers import (
-<<<<<<< HEAD
     UpdateAboutSerializers
-=======
-    UpdateAboutSerializers, GetJobsDetailSerializers, EducationSerializers
->>>>>>> e76e47e9
 )
 
 
@@ -56,155 +52,4 @@
             return response.Response(
                 data=serializer.errors,
                 status=status.HTTP_400_BAD_REQUEST
-<<<<<<< HEAD
-            )
-=======
-            )
-
-
-class JobSearchView(generics.ListAPIView):
-    """
-    API endpoint that lists all job details based on a search query.
-
-    The endpoint requires authentication to access and returns a paginated list of job details sorted by their creation
-    date in descending order. The list can be filtered by job title.
-
-    Attributes:
-        - `serializer_class`: The serializer class used to serialize job details data.
-        - `permission_classes`: A list of permission classes that apply to the view.
-        - `queryset`: The queryset of job details used to retrieve data.
-        - `filter_backends`: A list of filter backend classes used to filter job details data.
-        - `search_fields`: A list of fields on which the search query can be performed.
-        - `pagination_class`: The pagination class used to paginate job details data.
-    """
-    serializer_class = GetJobsSerializers
-    permission_classes = [permissions.AllowAny]
-    queryset = JobDetails.objects.filter(deadline__gte=date.today()).order_by('-created')
-    filter_backends = [filters.SearchFilter]
-    search_fields = ['title']
-
-    def list(self, request):
-        queryset = self.filter_queryset(self.get_queryset())
-        count = queryset.count()
-        next = None
-        previous = None
-        paginator = LimitOffsetPagination()
-        limit = self.request.query_params.get('limit')
-        if limit:
-            queryset = paginator.paginate_queryset(queryset, request)
-            count = paginator.count
-            next = paginator.get_next_link()
-            previous = paginator.get_previous_link()
-        serializer = self.serializer_class(queryset, many=True, context={"request": request})
-        return response.Response(
-            {'count': count,
-             "next": next,
-             "previous": previous,
-             "results": serializer.data
-             }
-        )
-
-
-class GetJobDetailsView(generics.GenericAPIView):
-    """API view to retrieve job details.
-
-    This API view is used to retrieve job details by ID. The returned data includes related data such as country and
-    city names, user information, attachments, and more.
-
-    Attributes:
-        - `serializer_class`: The serializer class to use for the returned data, which is GetJobsDetailSerializers.
-        - `permission_classes`: The permission classes to use for the view, which allow any user to access the data.
-
-    Methods:
-        - `get`: A method that retrieves job details by ID and returns the data as a response.
-    """
-    serializer_class = GetJobsDetailSerializers
-    permission_classes = [permissions.AllowAny]
-
-    def get(self, request):
-        context = dict()
-        job_id = request.GET.get('jobId', None)
-        try:
-            if job_id:
-                job_data = JobDetails.objects.get(id=job_id)
-                get_data = self.serializer_class(job_data)
-                context = get_data.data
-            return response.Response(
-                data=context,
-                status=status.HTTP_200_OK
-            )
-        except Exception as e:
-            context["message"] = str(e)
-            return response.Response(
-                data=context,
-                status=status.HTTP_400_BAD_REQUEST
-            )
-
-
-class EducationsView(generics.GenericAPIView):
-    """
-    A generic API view for handling education records.
-
-    Attributes:
-        - `permission_classes (list)`: The list of permission classes that the user must have to access this view.
-                                In this case, only authenticated users can access this view.
-
-        - `serializer_class (EducationSerializers)`: The serializer class that the view uses to serialize and
-                                                deserialize the EducationRecord model.
-
-    Returns:
-        Serialized education records in JSON format, with authentication required to access the view. 
-    """
-
-    permission_classes = [permissions.IsAuthenticated]
-    serializer_class = EducationSerializers
-    
-    def post(self, request):
-        """
-        Handles HTTP POST requests for creating a new education record.
-
-        Args:
-            request (HttpRequest): The request object sent to the server.
-
-        Returns:
-            HTTP response with serialized data in JSON format, and status codes indicating whether the request was
-            successful or not.
-
-        Raises:
-            serializers.ValidationError: If the data in the request is invalid or incomplete.
-
-            Exception: If an error occurs while processing the request.
-
-        Notes:
-            This function creates a new education record using the serializer class specified in the `serializer_class`
-            attribute of the view. The serializer is first validated and then saved to the database. The `user` field
-            of the education record is set to the currently logged-in user.
-            If the serializer is not valid, a `serializers.ValidationError` is raised and a response with a status code
-            of 400 is returned. If any other error occurs, a response with a status code of 400 is returned along with
-            an error message in the `message` field of the response data. If the serializer is valid and the record is
-            successfully created, a response with the serialized data and a status code of 201 is returned.
-        """
-
-        context = dict()
-        serializer = self.serializer_class(data=request.data)
-        try:
-            serializer.is_valid(raise_exception=True)
-            serializer.save(user=request.user)
-            context["data"] = serializer.data
-            return response.Response(
-                data=context,
-                status=status.HTTP_201_CREATED
-            )
-        except serializers.ValidationError:
-            return response.Response(
-                data=serializer.errors,
-                status=status.HTTP_400_BAD_REQUEST
-            )
-        except Exception as e:
-            context['message'] = str(e)
-            return response.Response(
-                data=context,
-                status=status.HTTP_400_BAD_REQUEST
-            )
-
->>>>>>> e76e47e9
+            )