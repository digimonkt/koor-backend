from django.shortcuts import get_object_or_404

from rest_framework import (
    generics, response, status,
    permissions, serializers, filters
)
from rest_framework.pagination import LimitOffsetPagination

from core.pagination import CustomPagination

from user_profile.models import JobSeekerProfile

from employers.serializers import GetJobsSerializers

from jobs.models import JobDetails

from .serializers import (
    UpdateAboutSerializers, GetJobsDetailSerializers
)


class UpdateAboutView(generics.GenericAPIView):
    """
    A view for updating the JobSeekerProfile of the currently authenticated User.

    Attributes:
        serializer_class: The serializer class to use for updating the JobSeekerProfile.
        permission_classes: The permission classes required to access this view.

    Methods:
        patch: Handle PATCH requests to update the JobSeekerProfile of the authenticated User.

    Returns:
        A Response object with a success or error message, and an appropriate status code.
    """

    serializer_class = UpdateAboutSerializers
    permission_classes = [permissions.IsAuthenticated]

    def patch(self, request):
        context = dict()
        profile_instance = get_object_or_404(JobSeekerProfile, user=request.user)
        serializer = self.serializer_class(data=request.data, instance=profile_instance, partial=True)
        try:
            serializer.is_valid(raise_exception=True)
            if serializer.update(profile_instance, serializer.validated_data):
                context['message'] = "Updated Successfully"
                return response.Response(
                    data=context,
                    status=status.HTTP_200_OK
                )
        except serializers.ValidationError:
            return response.Response(
                data=serializer.errors,
                status=status.HTTP_400_BAD_REQUEST
            )


class JobSearchView(generics.ListAPIView):
    """
    API endpoint that lists all job details based on a search query.

    The endpoint requires authentication to access and returns a paginated list of job details sorted by their creation
    date in descending order. The list can be filtered by job title.

    Attributes:
        - `serializer_class`: The serializer class used to serialize job details data.
        - `permission_classes`: A list of permission classes that apply to the view.
        - `queryset`: The queryset of job details used to retrieve data.
        - `filter_backends`: A list of filter backend classes used to filter job details data.
        - `search_fields`: A list of fields on which the search query can be performed.
        - `pagination_class`: The pagination class used to paginate job details data.
    """
    serializer_class = GetJobsSerializers
    permission_classes = [permissions.AllowAny]
    queryset = JobDetails.objects.all().order_by('-created')
    filter_backends = [filters.SearchFilter]
    search_fields = ['title']
<<<<<<< HEAD

    # pagination_class = CustomPagination

    def list(self, request):
        queryset = self.get_queryset()
        count = queryset.count()
        next = None
        previous = None
        paginator = LimitOffsetPagination()
        limit = self.request.query_params.get('limit')
        if limit:
            queryset = paginator.paginate_queryset(queryset, request)
            count = paginator.count
            next = paginator.get_next_link()
            previous = paginator.get_previous_link()
        serializer = self.serializer_class(queryset, many=True, context={"request": request})
        return response.Response(
            {'count': count,
             "next": next,
             "previous": previous,
             "results": serializer.data
             }
        )
=======
    pagination_class = CustomPagination


class GetJobDetailsView(generics.GenericAPIView):
    serializer_class = GetJobsDetailSerializers
    permission_classes = [permissions.AllowAny]

    def get(self, request):
        context = dict()
        job_id = request.GET.get('jobId', None)
        try:
            if job_id:
                job_data = JobDetails.objects.get(id=job_id)
                get_data = self.serializer_class(job_data)
                context = get_data.data
            return response.Response(
                data=context,
                status=status.HTTP_200_OK
            )
        except Exception as e:
            context["message"] = str(e)
            return response.Response(
                data=context,
                status=status.HTTP_400_BAD_REQUEST
            )
>>>>>>> 26f5df58
<|MERGE_RESOLUTION|>--- conflicted
+++ resolved
@@ -76,12 +76,9 @@
     queryset = JobDetails.objects.all().order_by('-created')
     filter_backends = [filters.SearchFilter]
     search_fields = ['title']
-<<<<<<< HEAD
-
-    # pagination_class = CustomPagination
 
     def list(self, request):
-        queryset = self.get_queryset()
+        queryset = self.filter_queryset(self.get_queryset())
         count = queryset.count()
         next = None
         previous = None
@@ -100,8 +97,6 @@
              "results": serializer.data
              }
         )
-=======
-    pagination_class = CustomPagination
 
 
 class GetJobDetailsView(generics.GenericAPIView):
@@ -125,5 +120,4 @@
             return response.Response(
                 data=context,
                 status=status.HTTP_400_BAD_REQUEST
-            )
->>>>>>> 26f5df58
+            )