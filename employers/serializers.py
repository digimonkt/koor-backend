--- conflicted
+++ resolved
@@ -325,180 +325,3 @@
             context['type'] = obj.image.media_type
             return context
         return None
-<<<<<<< HEAD
-=======
-
-
-class GetJobsSerializers(serializers.ModelSerializer):
-    """
-    A serializer class for `JobDetails` model that includes fields such as 'id', 'title', 'description',
-    'budget_currency', 'budget_amount', 'budget_pay_period', 'country', 'city', 'is_full_time', 'is_part_time',
-    'has_contract', 'working_days', 'status', 'user'.
-
-    The fields `'country'`, `'city'`, and `'user'` are `SerializerMethodFields` that return the respective fields of the
-    related models.
-
-    Attributes:
-        - `country (serializers.SerializerMethodField)`: A SerializerMethodField that returns the title of the related
-        country.
-        - `city (serializers.SerializerMethodField)`: A SerializerMethodField that returns the title of the related
-        city.
-        - `user (serializers.SerializerMethodField)`: A SerializerMethodField that returns a serialized user object.
-
-    Methods:
-        - `get_country(obj)`: A method that takes a JobDetails instance and returns the title of the related country.
-        - `get_city(obj)`: A method that takes a JobDetails instance and returns the title of the related city.
-        - `get_user(obj)`: A method that takes a JobDetails instance and returns a serialized user object.
-
-    """
-    country = serializers.SerializerMethodField()
-    city = serializers.SerializerMethodField()
-    user = serializers.SerializerMethodField()
-    applicant = serializers.SerializerMethodField()
-
-    class Meta:
-        model = JobDetails
-        fields = [
-            'id', 'title', 'description', 'budget_currency', 'budget_amount',
-            'budget_pay_period', 'country', 'city', 'is_full_time', 'is_part_time',
-            'has_contract', 'working_days', 'status', 'applicant', 'created','deadline', 'user'
-        ]
-
-    def get_country(self, obj):
-        return obj.country.title
-
-    def get_city(self, obj):
-        return obj.city.title
-
-    def get_user(self, obj):
-        context = {}
-        get_data = UserSerializer(obj.user)
-        if get_data.data:
-            context = get_data.data
-        return context
-    
-    def get_applicant(self, obj):
-        return 0
-
-
-class UpdateJobSerializers(serializers.ModelSerializer):
-    """
-    Serializer class for updating JobDetails model instances.
-
-    This class defines a set of fields to be updated and provides validation methods for job_category, language and
-    skill fields. Additionally, it handles the updating of the attachments and attachments_remove fields. It takes an
-    existing instance of JobDetails and validated data, then performs the update operation on the instance.
-
-    Attributes:
-        - `job_category`: PrimaryKeyRelatedField to JobCategory model objects, many to many relationship, used to update
-        job categories.
-        - `language`: PrimaryKeyRelatedField to Language model objects, many to many relationship, used to update
-        languages.
-        - `skill`: PrimaryKeyRelatedField to Skill model objects, many to many relationship, used to update skills.
-        - `attachments`: ListField of file inputs, used to add new attachments to the job instance.
-        - `attachments_remove`: ListField of text inputs, used to remove attachments from the job instance.
-
-    Methods:
-        - `validate_job_category`: validates the job_category field and raises a ValidationError if the value is empty
-        or exceeds a specified limit.
-        - `validate_language`: validates the language field and raises a ValidationError if the value is empty or
-        exceeds a specified limit.
-        - `validate_skill`: validates the skill field and raises a ValidationError if the value is empty or exceeds a
-        specified limit.
-        - `update`: performs the update operation on the JobDetails instance and handles the updating of the attachments
-         and attachments_remove fields.
-
-    """
-
-    job_category = serializers.PrimaryKeyRelatedField(
-        queryset=JobCategory.objects.all(),
-        many=True,
-        write_only=True
-    )
-    language = serializers.PrimaryKeyRelatedField(
-        queryset=Language.objects.all(),
-        many=True,
-        write_only=True
-    )
-    skill = serializers.PrimaryKeyRelatedField(
-        queryset=Skill.objects.all(),
-        many=True,
-        write_only=True
-    )
-    attachments = serializers.ListField(
-        style={"input_type": "file"},
-        write_only=True,
-        allow_null=False,
-        required=False
-    )
-    attachments_remove = serializers.ListField(
-        style={"input_type": "text"},
-        write_only=True,
-        allow_null=False
-    )
-
-    class Meta:
-        model = JobDetails
-        fields = [
-            'title', 'budget_currency', 'budget_amount', 'budget_pay_period', 'description', 'country',
-            'city', 'address', 'job_category', 'is_full_time', 'is_part_time', 'has_contract',
-            'contact_email', 'contact_phone', 'contact_whatsapp', 'highest_education', 'language', 'skill',
-            'working_days','status', 'attachments', 'attachments_remove', 'deadline'
-        ]
-    def validate_job_category(self, job_category):
-
-        if job_category == '':
-            limit = 3
-            if len(job_category) > limit:
-                raise serializers.ValidationError({'job_category': 'Choices limited to ' + str(limit)})
-            raise serializers.ValidationError({'job_category': 'Job category can not be blank.'})
-        else:
-            return job_category
-
-    def validate_language(self, language):
-
-        if language == '':
-            limit = 3
-            if len(language) > limit:
-                raise serializers.ValidationError({'language': 'Choices limited to ' + str(limit)})
-            raise serializers.ValidationError({'language': 'Language can not be blank.'})
-        else:
-            return language
-
-    def validate_skill(self, skill):
-
-        if skill == '':
-            limit = 3
-            if len(skill) > limit:
-                raise serializers.ValidationError({'skill': 'Choices limited to ' + str(limit)})
-            raise serializers.ValidationError({'skill': 'Skill can not be blank.'})
-        else:
-            return skill
-
-    def update(self, instance, validated_data):
-        attachments = None
-        attachments_remove = None
-        if 'attachments' in self.validated_data:
-            attachments = self.validated_data.pop('attachments')
-        if 'attachments_remove' in self.validated_data:
-            attachments_remove = self.validated_data.pop('attachments_remove')
-            
-        super().update(instance, validated_data)
-        if attachments_remove:
-            for remove in attachments_remove:
-                JobAttachmentsItem.objects.filter(id=remove).update(job=None)
-        if attachments:
-            for attachment in attachments:
-                content_type = str(attachment.content_type).split("/")
-                if content_type[0] not in ["video", "image" ] :
-                    media_type = 'document'
-                else:
-                    media_type = content_type[0]
-                # save media file into media table and get instance of saved data.
-                media_instance = Media(title=attachment.name, file_path=attachment, media_type=media_type)
-                media_instance.save()
-                # save media instance into license id file into employer profile table.
-                attachments_instance = JobAttachmentsItem.objects.create(job=instance, attachment=media_instance)
-                attachments_instance.save()
-        return instance
->>>>>>> e76e47e9
