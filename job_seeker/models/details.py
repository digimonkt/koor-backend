--- conflicted
+++ resolved
@@ -9,11 +9,7 @@
 from users.models import User, TimeStampedModel
 
 
-<<<<<<< HEAD
-class EducationRecord(BaseModel, SoftDeleteModel, models.Model):
-=======
 class EducationRecord(BaseModel, SoftDeleteModel, TimeStampedModel, models.Model):
->>>>>>> 6e30ac92
     """
         This class created for get education record of the Job Seeker.
         Here we have some useful field like:- user, title, start_date, end_date, institute, organization, description, .
@@ -66,11 +62,7 @@
         db_table = "EducationRecord"
 
 
-<<<<<<< HEAD
-class EmploymentRecord(BaseModel, SoftDeleteModel, models.Model):
-=======
 class EmploymentRecord(BaseModel, SoftDeleteModel, TimeStampedModel, models.Model):
->>>>>>> 6e30ac92
     """
         This class created for get employment record of the Job Seeker.
         Here we have some useful field like:- user, title, start_date, end_date, present, organization, description, .
@@ -125,11 +117,7 @@
         db_table = "EmploymentRecord"
 
 
-<<<<<<< HEAD
-class Resume(BaseModel, SoftDeleteModel, models.Model):
-=======
 class Resume(BaseModel, SoftDeleteModel, TimeStampedModel, models.Model):
->>>>>>> 6e30ac92
     """
         This class created for resume of the Job Seeker.
         Here we have some useful field like:- user, title, file_path.
@@ -164,11 +152,7 @@
         db_table = "Resume"
 
 
-<<<<<<< HEAD
-class JobSeekerLanguageProficiency(BaseModel, SoftDeleteModel, models.Model):
-=======
 class JobSeekerLanguageProficiency(BaseModel, SoftDeleteModel, TimeStampedModel, models.Model):
->>>>>>> 6e30ac92
     """
         This class created for get Job Seeker language proficiency.
         Here we have some useful field like:- user, language, written, spoken.
@@ -214,11 +198,7 @@
         db_table = "JobSeekerLanguageProficiency"
 
 
-<<<<<<< HEAD
-class JobSeekerSkill(BaseModel, SoftDeleteModel, models.Model):
-=======
 class JobSeekerSkill(BaseModel, SoftDeleteModel, TimeStampedModel, models.Model):
->>>>>>> 6e30ac92
     """
         This class created for get Job Seeker skill.
         Here we have some useful field like:- user, skill.
