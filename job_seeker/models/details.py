from django.db import models
from django.utils.translation import gettext as _

from core.models import (
    BaseModel, SoftDeleteModel
)
from project_meta.models import (
    Media, Language, Skill)
from users.models import User, TimeStampedModel


<<<<<<< HEAD
class EducationRecord(BaseModel, SoftDeleteModel, models.Model):
    """
        This class created for get education record of the Job Seeker.
        Here we have some useful field like:- user, title, start_date, end_date, institute, organization, description, .
    """
=======
class EducationRecord(BaseModel, SoftDeleteModel, TimeStampedModel, models.Model):
>>>>>>> fffdd723
    user = models.ForeignKey(
        User,
        verbose_name=_('User'),
        on_delete=models.CASCADE,
        db_column="user",
        related_name='%(app_label)s_%(class)s_user'
    )
    title = models.CharField(
        verbose_name=_('Title'),
        max_length=255,
        db_column="title",
    )
    start_date = models.DateField(
        verbose_name=_('Start Date'),
        db_column='start_date'
    )
    end_date = models.DateField(
        verbose_name=_('End Date'),
        blank=True,
        null=True,
        db_column='end_date'
    )
    institute = models.CharField(
        verbose_name=_('Institute'),
        max_length=255,
        db_column="institute",
    )
    organization = models.CharField(
        verbose_name=_('Organization'),
        max_length=255,
        db_column="organization",
    )
    description = models.TextField(
        verbose_name=_('Description'),
        null=True,
        blank=True,
        db_column="description",
    )

    def __str__(self):
        return str(self.title) + "(" + str(self.user) + ")"

    class Meta:
        verbose_name = "Education Record"
        verbose_name_plural = "Education Records"
        db_table = "EducationRecord"


<<<<<<< HEAD
class EmploymentRecord(BaseModel, SoftDeleteModel, models.Model):
    """
        This class created for get employment record of the Job Seeker.
        Here we have some useful field like:- user, title, start_date, end_date, present, organization, description, .
    """
=======
class EmploymentRecord(BaseModel, SoftDeleteModel, TimeStampedModel, models.Model):
>>>>>>> fffdd723
    user = models.ForeignKey(
        User,
        verbose_name=_('User'),
        on_delete=models.CASCADE,
        db_column="user",
        related_name='%(app_label)s_%(class)s_user'
    )
    title = models.CharField(
        verbose_name=_('Title'),
        max_length=255,
        db_column="title",
    )
    start_date = models.DateField(
        verbose_name=_('Start Date'),
        db_column='start_date'
    )
    end_date = models.DateField(
        verbose_name=_('End Date'),
        blank=True,
        null=True,
        db_column='end_date'
    )
    present = models.BooleanField(
        verbose_name=_('Present'),
        null=True,
        blank=True,
        default=True,
        db_column="present",
    )
    organization = models.CharField(
        verbose_name=_('Organization'),
        max_length=255,
        db_column="organization",
    )
    description = models.TextField(
        verbose_name=_('Description'),
        null=True,
        blank=True,
        db_column="description",
    )

    def __str__(self):
        return str(self.title) + "(" + str(self.user) + ")"

    class Meta:
        verbose_name = "Employment Record"
        verbose_name_plural = "Employment Records"
        db_table = "EmploymentRecord"


<<<<<<< HEAD
class Resume(BaseModel, SoftDeleteModel, models.Model):
    """
        This class created for resume of the Job Seeker.
        Here we have some useful field like:- user, title, file_path.
            - file_path is used for get file details.
    """
=======
class Resume(BaseModel, SoftDeleteModel, TimeStampedModel, models.Model):
>>>>>>> fffdd723
    user = models.ForeignKey(
        User,
        verbose_name=_('User'),
        on_delete=models.CASCADE,
        db_column="user",
        related_name='%(app_label)s_%(class)s_user'
    )
    title = models.CharField(
        verbose_name=_('Title'),
        max_length=255,
        db_column="title",
    )
    file_path = models.ForeignKey(
        Media,
        verbose_name=_('File Path'),
        on_delete=models.CASCADE,
        db_column="file_path",
        related_name='%(app_label)s_%(class)s_file_path'
    )

    def __str__(self):
        return str(self.title) + "(" + str(self.user) + ")"

    class Meta:
        verbose_name = "Resume"
        verbose_name_plural = "Resumes"
        db_table = "Resume"


<<<<<<< HEAD
class JobSeekerLanguageProficiency(BaseModel, SoftDeleteModel, models.Model):
    """
        This class created for get Job Seeker language proficiency.
        Here we have some useful field like:- user, language, written, spoken.
    """
=======
class JobSeekerLanguageProficiency(BaseModel, SoftDeleteModel, TimeStampedModel, models.Model):
>>>>>>> fffdd723
    FLUENCY_CHOICE = (
        ('basic', "Basic"),
        ('conversational', "Conversational"),
        ('fluent', "Fluent"),
    )
    user = models.ForeignKey(
        User,
        verbose_name=_('User'),
        on_delete=models.CASCADE,
        db_column="user",
        related_name='%(app_label)s_%(class)s_user'
    )
    language = models.ForeignKey(
        Language,
        verbose_name=_('Language'),
        on_delete=models.CASCADE,
        db_column="language",
        related_name='%(app_label)s_%(class)s_language'
    )
    written = models.CharField(
        verbose_name=_('Written'),
        max_length=255,
        db_column="written",
        choices=FLUENCY_CHOICE,
    )
    spoken = models.CharField(
        verbose_name=_('Spoken'),
        max_length=255,
        db_column="spoken",
        choices=FLUENCY_CHOICE,
    )

    def __str__(self):
        return str(self.language) + "(" + str(self.user) + ")"

    class Meta:
        verbose_name = "Job Seeker Language Proficiency"
        verbose_name_plural = "Job Seeker Language Proficiencies"
        db_table = "JobSeekerLanguageProficiency"


<<<<<<< HEAD
class JobSeekerSkill(BaseModel, SoftDeleteModel, models.Model):
    """
        This class created for get Job Seeker skill.
        Here we have some useful field like:- user, skill.
    """
=======
class JobSeekerSkill(BaseModel, SoftDeleteModel, TimeStampedModel, models.Model):
>>>>>>> fffdd723
    user = models.ForeignKey(
        User,
        verbose_name=_('User'),
        on_delete=models.CASCADE,
        db_column="user",
        related_name='%(app_label)s_%(class)s_user'
    )
    skill = models.ForeignKey(
        Skill,
        verbose_name=_('Skill'),
        on_delete=models.CASCADE,
        db_column="skill",
        related_name='%(app_label)s_%(class)s_skill'
    )

    def __str__(self):
        return str(self.skill) + "(" + str(self.user) + ")"

    class Meta:
        verbose_name = "Job Seeker Skill"
        verbose_name_plural = "Job Seeker Skills"
        db_table = "JobSeekerSkill"<|MERGE_RESOLUTION|>--- conflicted
+++ resolved
@@ -9,15 +9,11 @@
 from users.models import User, TimeStampedModel
 
 
-<<<<<<< HEAD
 class EducationRecord(BaseModel, SoftDeleteModel, models.Model):
     """
         This class created for get education record of the Job Seeker.
         Here we have some useful field like:- user, title, start_date, end_date, institute, organization, description, .
     """
-=======
-class EducationRecord(BaseModel, SoftDeleteModel, TimeStampedModel, models.Model):
->>>>>>> fffdd723
     user = models.ForeignKey(
         User,
         verbose_name=_('User'),
@@ -66,15 +62,11 @@
         db_table = "EducationRecord"
 
 
-<<<<<<< HEAD
 class EmploymentRecord(BaseModel, SoftDeleteModel, models.Model):
     """
         This class created for get employment record of the Job Seeker.
         Here we have some useful field like:- user, title, start_date, end_date, present, organization, description, .
     """
-=======
-class EmploymentRecord(BaseModel, SoftDeleteModel, TimeStampedModel, models.Model):
->>>>>>> fffdd723
     user = models.ForeignKey(
         User,
         verbose_name=_('User'),
@@ -125,16 +117,12 @@
         db_table = "EmploymentRecord"
 
 
-<<<<<<< HEAD
 class Resume(BaseModel, SoftDeleteModel, models.Model):
     """
         This class created for resume of the Job Seeker.
         Here we have some useful field like:- user, title, file_path.
             - file_path is used for get file details.
     """
-=======
-class Resume(BaseModel, SoftDeleteModel, TimeStampedModel, models.Model):
->>>>>>> fffdd723
     user = models.ForeignKey(
         User,
         verbose_name=_('User'),
@@ -164,15 +152,11 @@
         db_table = "Resume"
 
 
-<<<<<<< HEAD
 class JobSeekerLanguageProficiency(BaseModel, SoftDeleteModel, models.Model):
     """
         This class created for get Job Seeker language proficiency.
         Here we have some useful field like:- user, language, written, spoken.
     """
-=======
-class JobSeekerLanguageProficiency(BaseModel, SoftDeleteModel, TimeStampedModel, models.Model):
->>>>>>> fffdd723
     FLUENCY_CHOICE = (
         ('basic', "Basic"),
         ('conversational', "Conversational"),
@@ -214,15 +198,11 @@
         db_table = "JobSeekerLanguageProficiency"
 
 
-<<<<<<< HEAD
 class JobSeekerSkill(BaseModel, SoftDeleteModel, models.Model):
     """
         This class created for get Job Seeker skill.
         Here we have some useful field like:- user, skill.
     """
-=======
-class JobSeekerSkill(BaseModel, SoftDeleteModel, TimeStampedModel, models.Model):
->>>>>>> fffdd723
     user = models.ForeignKey(
         User,
         verbose_name=_('User'),
