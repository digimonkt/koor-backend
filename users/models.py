--- conflicted
+++ resolved
@@ -117,11 +117,7 @@
         abstract = True
 
 
-<<<<<<< HEAD
-class UserSession(BaseModel, SoftDeleteModel, models.Model):
-=======
 class UserSession(BaseModel, SoftDeleteModel, TimeStampedModel, models.Model):
->>>>>>> 6e30ac92
     """
     This class created for get user session details like: login ip address, login agent, login is expired time etc.
     Here we have some useful field like:- user, ip_address, agent, expire_at.
