--- conflicted
+++ resolved
@@ -7,7 +7,6 @@
 from users.models import User, TimeStampedModel
 
 
-<<<<<<< HEAD
 class BlackList(BaseModel, SoftDeleteModel, models.Model):
     """
     This class created for user information who is black listed by employer.
@@ -15,9 +14,6 @@
         - user is the employer detail field.
         - blacklisted_user is black listed user detail field.
     """
-=======
-class BlackList(BaseModel, SoftDeleteModel, TimeStampedModel, models.Model):
->>>>>>> fffdd723
     user = models.ForeignKey(
         User,
         verbose_name=_('User'),
