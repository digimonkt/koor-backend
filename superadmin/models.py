--- conflicted
+++ resolved
@@ -159,9 +159,6 @@
         verbose_name = "Social Url"
         verbose_name_plural = "Social Urls"
         db_table = "SocialUrl"
-<<<<<<< HEAD
-        ordering = ['platform']
-=======
         ordering = ['platform']
 
 
@@ -205,5 +202,4 @@
     class Meta:
         verbose_name = "About Us"
         verbose_name_plural = "About Us"
-        db_table = "AboutUs"
->>>>>>> 84a7b3c0
+        db_table = "AboutUs"